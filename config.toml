[recommend_pipeline]

[recommend_pipeline.data]
categories = ["cs.CL", "cs.CV", "cs.AI", "cs.LG", "stat.ML", "cs.IR", "cs.CY"]
embedding_columns = ["jasper_v1", "conan_v1"]
preference_dir = "./preference"
cache_dir = "./cache"
content_repo_id = "lyk/PaperDigestDataBase"

background_start_year = 2024
preference_start_year = 2023

[recommend_pipeline.trainer]
seed = 42
bg_sample_rate = 5.0

[recommend_pipeline.trainer.logci_regression]
C = 1
max_iter = 1000

[recommend_pipeline.predict]
last_n_days = 7
start_date = ""
end_date = ""
high_threshold = 0.85
boundary_threshold = 0.6
sample_rate = 0.001

output_path = "./recommendations.parquet"

[summary_pipeline]
[summary_pipeline.pdf]
output_dir = "./pdfs"
delay = 3
max_retry = 3
<<<<<<< HEAD
model = "gemini-2.5-flash" # alias in llms
=======
model = "deepseek-r1" # alias in llms
>>>>>>> 3d26ac32
language = "zh"
enable_latex = false

[[llms]]
alias = "grok-3"
name = "grok-3"
base_url = "https://api.x.ai/v1"
api_key = "env:XAI_API_KEY"
temperature = 0.1
top_p = 0.8
num_workers = 2

[[llms]]
alias = "grok-3-mini"
name = "grok-3-mini"
base_url = "https://api.x.ai/v1"
api_key = "env:XAI_API_KEY"
temperature = 0.1
top_p = 0.8
num_workers = 10
reasoning_effort = 'high'

[[llms]]
alias = "gemini-2.5-pro"
name = "gemini-2.5-pro-exp-03-25"
base_url = "https://generativelanguage.googleapis.com/v1beta/openai/"
api_key = "env:GEMINI_API_KEY"
temperature = 0.1
top_p = 0.8
num_workers = 2

[[llms]]
alias = "gemini-2.5-flash"
name = "gemini-2.5-flash-preview-04-17"
base_url = "https://generativelanguage.googleapis.com/v1beta/openai/"
api_key = "env:GEMINI_API_KEY"
temperature = 0.1
top_p = 0.8
num_workers = 10
reasoning_effort = 'high'

[[llms]]
alias = "deepseek-v3"
name = "deepseek-chat"
base_url = "https://api.deepseek.com"
api_key = "env:DEEPSEEK_API_KEY"
temperature = 0.7
top_p = 0.8
num_workers = 4
native_json_schema = false

[[llms]]
alias = "deepseek-r1"
name = "deepseek-reasoner"
base_url = "https://api.deepseek.com"
api_key = "env:DEEPSEEK_API_KEY"
temperature = 0.7
top_p = 0.8
num_workers = 4
native_json_schema = false

[[llms]]
alias = "doubao-1.5-pro"
name = "doubao-1-5-thinking-pro-250415"
base_url = "https://ark.cn-beijing.volces.com/api/v3"
api_key = "env:DOUBAO_API_KEY"
temperature = 0.1
top_p = 0.8
num_workers = 20
reasoning_effort = 'high'
native_json_schema = false<|MERGE_RESOLUTION|>--- conflicted
+++ resolved
@@ -33,11 +33,7 @@
 output_dir = "./pdfs"
 delay = 3
 max_retry = 3
-<<<<<<< HEAD
 model = "gemini-2.5-flash" # alias in llms
-=======
-model = "deepseek-r1" # alias in llms
->>>>>>> 3d26ac32
 language = "zh"
 enable_latex = false
 
